"""A module for holding functions related to the :class:`.Database` class.

Index
-----
.. currentmodule:: dataCAT.functions
.. autosummary::
    df_to_mongo_dict
    get_nan_row
    even_index
    hdf5_availability
    scale_to_index
    array_to_index

API
---
.. autofunction:: df_to_mongo_dict
.. autofunction:: get_nan_row
.. autofunction:: even_index
.. autofunction:: hdf5_availability
.. autofunction:: scale_to_index
.. autofunction:: array_to_index

"""

import warnings
from time import sleep
from types import MappingProxyType
from functools import wraps
from typing import (
<<<<<<< HEAD
    Collection, Union, Sequence, Tuple, List, Generator, Mapping, Any,
    Hashable, Optional, Type, Dict, TYPE_CHECKING
=======
    Collection, Union, Sequence, Tuple, List, Generator, Mapping, Any, cast,
    Hashable, Optional, Type, TypeVar, Callable, TYPE_CHECKING
>>>>>>> b25f7f3e
)

import h5py
import numpy as np
import pandas as pd

from scm.plams import Molecule
import scm.plams.interfaces.molecule.rdkit as molkit
from rdkit import Chem
from rdkit.Chem import Mol

from nanoutils import SupportsIndex, PathType

if TYPE_CHECKING:
    from .pdb_array import PDBContainer, IndexLike
    from numpy.typing import DtypeLike, ArrayLike
else:
    PDBContainer = 'dataCAT.PDBContainer'
    IndexLike = 'dataCAT.pdb_array.IndexLike'
    DtypeLike = 'numpy.typing.DtypeLike'
    ArrayLike = 'numpy.typing.ArrayLike'

__all__ = [
<<<<<<< HEAD
    'df_to_mongo_dict', 'get_nan_row', 'even_index',
    'update_pdb_shape', 'update_pdb_values', 'append_pdb_values', 'int_to_slice',
    'hdf5_availability', 'scale_to_index', 'array_to_index'
=======
    'df_to_mongo_dict', 'get_nan_row', 'even_index', 'int_to_slice', 'hdf5_availability',
    'if_exception'
>>>>>>> b25f7f3e
]

FT = TypeVar('FT', bound=Callable[..., Any])


def df_to_mongo_dict(df: pd.DataFrame,
                     as_gen: bool = True) -> Union[Generator, list]:
    """Convert a dataframe into a generator of dictionaries suitable for a MongoDB_ databases.

    Tuple-keys present in **df** (*i.e.* pd.MultiIndex) are expanded into nested dictionaries.

    .. _MongoDB: https://www.mongodb.com/

    Examples
    --------
    .. testsetup:: python

        >>> import pandas as pd

        >>> _columns = [('E_solv', 'Acetone'), ('E_solv', 'Acetonitrile')]
        >>> columns = pd.MultiIndex.from_tuples(_columns, names=['index', 'sub index'])

        >>> _index = [('C[O-]', 'O2'), ('CC[O-]', 'O3'), ('CCC[O-]', 'O4')]
        >>> index = pd.MultiIndex.from_tuples(_index, names=['smiles', 'anchor'])

        >>> df = pd.DataFrame([[-56.6, -57.9],
        ...                    [-56.5, -57.6],
        ...                    [-57.1, -58.2]], index=index, columns=columns)


    .. code:: python

        >>> import pandas as pd
        >>> from dataCAT.functions import df_to_mongo_dict

        >>> df = pd.DataFrame(...)  # doctest: +SKIP
        >>> print(df)  # doctest: +NORMALIZE_WHITESPACE
        index           E_solv
        sub index      Acetone Acetonitrile
        smiles  anchor
        C[O-]   O2       -56.6        -57.9
        CC[O-]  O3       -56.5        -57.6
        CCC[O-] O4       -57.1        -58.2

        >>> gen = df_to_mongo_dict(df)
        >>> print(type(gen))
        <class 'generator'>

        >>> for item in gen:
        ...     print(item)
        {'E_solv': {'Acetone': -56.6, 'Acetonitrile': -57.9}, 'smiles': 'C[O-]', 'anchor': 'O2'}
        {'E_solv': {'Acetone': -56.5, 'Acetonitrile': -57.6}, 'smiles': 'CC[O-]', 'anchor': 'O3'}
        {'E_solv': {'Acetone': -57.1, 'Acetonitrile': -58.2}, 'smiles': 'CCC[O-]', 'anchor': 'O4'}

    Parameters
    ----------
    df : :class:`pandas.DataFrame`
        A Pandas DataFrame whose axis and columns are instance of pd.MultiIndex.
    as_gen : :class:`bool`
        If :class:`True`, return a generator of dictionaries rather than a list of dictionaries.

    Returns
    -------
    :class:`Generator[dict, None, None]<typing.Generator>` or :class:`List[dict]<typing.List>`
        A generator or list of nested dictionaries construced from **df**.
        Each row in **df** is converted into a single dictionary.
        The to-be returned dictionaries are updated with a dictionary containing their respective
        (multi-)index in **df**.

    """
    def _get_dict(idx: Sequence[Hashable],
                  row: pd.Series,
                  idx_names: Sequence[Hashable]) -> dict:
        ret = {i: row[i].to_dict() for i in row.index.levels[0]}  # Add values
        ret.update(dict(zip(idx_names, idx)))  # Add index
        return ret

    if not (isinstance(df.index, pd.MultiIndex) and isinstance(df.columns, pd.MultiIndex)):
        raise TypeError("DataFrame.index and DataFrame.columns should be "
                        "instances of pandas.MultiIndex")

    idx_names = df.index.names
    if as_gen:
        return (_get_dict(idx, row, idx_names) for idx, row in df.iterrows())
    return [_get_dict(idx, row, idx_names) for idx, row in df.iterrows()]


#: A dictionary with NumPy dtypes as keys and matching :data:`None`-esque items as values.
DTYPE_DICT: Mapping[np.dtype, Any] = MappingProxyType({
    np.dtype(np.int64): 0,
    np.dtype(np.float64): 0.0,
    np.dtype(np.object_): '',
    np.dtype(np.bool_): False
})


def get_nan_row(df: pd.DataFrame) -> list:
    """Return a list of None-esque objects for each column in **df**.

    The object in question depends on the data type of the column.
    Will default to ``None`` if a specific data type is not recognized

        * :class:`~numpy.int64`: :data:`-1`
        * :class:`~numpy.float64`: :data:`~numpy.nan`
        * :class:`~numpy.object_`: :data:`None`
        * :class:`~numpy.bool_`: :data:`False`

    Parameters
    ----------
    df : :class:`pandas.DataFrame`
        A dataframe.

    Returns
    -------
    :class:`list`
        A list of none-esque objects, one for each column in **df**.

    """
    return [DTYPE_DICT.get(v.dtype, None) for _, v in df.items()]


def as_pdb_array(mol_list: Collection[Molecule], min_size: int = 0,
                 warn: bool = True) -> np.ndarray:
    """Convert a list of PLAMS molecule into an array of (partially) de-serialized .pdb files.

    Parameters
    ----------
    mol_list: :class:`Collection[Molecule]<typing.Collection>`, length :math:`m`
        A collection of :math:`m` PLAMS molecules.
    min_size : :class:`int`
        The minimumum length of the pdb_array.
        The array is padded with empty strings if required.

    Returns
    -------
    :class:`numpy.ndarray[|S80]<numpy.ndarray>`, shape :math:`(m, n)`
        An array with :math:`m` partially deserialized .pdb files with up to :math:`n` lines each.

    """
    if warn:
        msg = DeprecationWarning("'as_pdb_array()' is deprecated")
        warnings.warn(msg, stacklevel=2)

    def _get_value(mol: Molecule) -> Tuple[List[str], int]:
        """Return a partially deserialized .pdb file and the length of aforementioned file."""
        ret = Chem.MolToPDBBlock(molkit.to_rdmol(mol)).splitlines()
        return ret, len(ret)

    pdb_list, shape_list = zip(*[_get_value(mol) for mol in mol_list])

    # Construct, fill and return the pdb array
    shape = len(mol_list), max(min_size, max(shape_list))
    ret = np.zeros(shape, dtype='S80')
    for i, item in enumerate(pdb_list):
        ret[i][:len(item)] = item

    return ret


def from_pdb_array(array: np.ndarray, rdmol: bool = True,
                   warn: bool = True) -> Union[Molecule, Mol]:
    """Convert an array with a (partially) de-serialized .pdb file into a molecule.

    Parameters
    ----------
    array : :class:`numpy.ndarray[|S80]<numpy.ndarray>`, shape :math:`(n,)`
        A (partially) de-serialized .pdb file with :math:`n` lines.
    rdmol : :class:`bool`
        If :data:`bool`, return an RDKit molecule instead of a PLAMS molecule.

    Returns
    -------
    :class:`plams.Molecule<scm.plams.mol.molecule.Molecule>` or :class:`rdkit.Chem.Mol`
        A PLAMS or RDKit molecule build from **array**.

    """
    if warn:
        msg = DeprecationWarning("'from_pdb_array()' is deprecated")
        warnings.warn(msg, stacklevel=2)

    pdb_str = ''.join([item.decode() + '\n' for item in array if item])
    ret = Chem.MolFromPDBBlock(pdb_str, removeHs=False, proximityBonding=False)
    if not rdmol:
        return molkit.from_rdmol(ret)
    return ret


def even_index(df1: pd.DataFrame, df2: pd.DataFrame) -> pd.DataFrame:
    """Ensure that ``df2.index`` is a subset of ``df1.index``.

    Parameters
    ----------
    df1 : :class:`pandas.DataFrame`
        A DataFrame whose index is to-be a superset of ``df2.index``.
    df2 : :class:`pandas.DataFrame`
        A DataFrame whose index is to-be a subset of ``df1.index``.

    Returns
    -------
    :class:`pandas.DataFrame`
        A new (sorted) dataframe containing all unique elements of ``df1.index`` and ``df2.index``.
        Returns **df1** if ``df2.index`` is already a subset of ``df1.index``

    """
    # Figure out if ``df1.index`` is a subset of ``df2.index``
    bool_ar = df2.index.isin(df1.index)
    if bool_ar.all():
        return df1

    # Make ``df1.index`` a subset of ``df2.index``
    nan_row = get_nan_row(df1)
    idx = df2.index[~bool_ar]
    df_tmp = pd.DataFrame(len(idx) * [nan_row], index=idx, columns=df1.columns)
    return df1.append(df_tmp, sort=True)


def int_to_slice(int_like: SupportsIndex, seq_len: int) -> slice:
    """Take an integer-like object and convert it into a :class:`slice`.

    The slice is constructed in such a manner that using it for slicing will
    return the same value as when passing **int_like**,
    expect that the objects dimensionanlity is larger by 1.

    Examples
    --------
    .. code:: python

        >>> import numpy as np
        >>> from dataCAT.functions import int_to_slice

        >>> array = np.ones(10)
        >>> array[0]
        1.0

        >>> idx = int_to_slice(0, len(array))
        >>> array[idx]
        array([1.])


    Parameters
    ----------
    int_like : :class:`int`
        An int-like object.
    seq_len : :class:`int`
        The length of a to-be sliced sequence.

    Returns
    -------
    :class:`slice`
        An object for slicing the sequence associated with **seq_len**.

    """
    integer = int_like.__index__()
    if integer > 0:
        if integer != seq_len:
            return slice(None, integer + 1)
        else:
            return slice(integer - 1, None)

    else:
        if integer == -1:
            return slice(integer, None)
        else:
            return slice(integer, integer + 1)


def hdf5_availability(filename: PathType, timeout: float = 5.0,
                      max_attempts: Optional[int] = 10,
                      **kwargs: Any) -> None:
    r"""Check if a .hdf5 file is opened by another process; return once it is not.

    If two processes attempt to simultaneously open a single hdf5 file then
    h5py will raise an :exc:`OSError`.

    The purpose of this method is ensure that a .hdf5 file is actually closed,
    thus allowing the :meth:`Database.from_hdf5` method to safely access **filename** without
    the risk of raising an :exc:`OSError`.

    Parameters
    ----------
    filename : :class:`str`, :class:`bytes` or :class:`os.PathLike`
        A path-like object pointing to the hdf5 file of interest.
    timeout : :class:`float`
        Time timeout, in seconds, between subsequent attempts of opening **filename**.
    max_attempts : :class:`int`, optional
        Optional: The maximum number attempts for opening **filename**.
        If the maximum number of attempts is exceeded, raise an :exc:`OSError`.
        Setting this value to :data:`None` will set the number of attempts to unlimited.
    \**kwargs : :data:`~typing.Any`
        Further keyword arguments for :class:`h5py.File`.

    Raises
    ------
    :exc:`OSError`
        Raised if **max_attempts** is exceded.

    """
    err = (f"h5py.File({filename!r}) is currently unavailable; "
           f"repeating attempt in {timeout:1.1f} seconds")

    i = max_attempts if max_attempts is not None else np.inf
    if i <= 0:
        raise ValueError(f"'max_attempts' must be larger than 0; observed value: {i!r}")

    while i:
        try:
            with h5py.File(filename, 'r+', **kwargs):
                return None  # the .hdf5 file can safely be opened
        except OSError as ex:  # the .hdf5 file cannot be safely opened yet
            warn = ResourceWarning(err)
            warn.__cause__ = exception = ex
            warnings.warn(warn)
            sleep(timeout)
        i -= 1

    raise exception


def scale_to_index(scale: h5py.Dataset, index: Optional[IndexLike] = None) -> pd.Index:
    """Construct a pandas Index from the passed **scale** Dataset.

    Returns a :class:`pandas.Index` if the **scale** dtype lacks any fields;
    a :class:`pandas.MultiIndex` is returned otherwise.

    Parameters
    ----------
    scale : :class:`h5py.Dataset`
        The to-be converted 1D Dataset.
    index : :class:`int`, 'Sequence[int]<typing.Sequence>' or :class:`slice`, optional
        The indices of the dataset elements of interest.
        Set to :data:`None` to use the entire dataset.

    Returns
    -------
    :class:`pandas.Index` or :class:`pandas.MultiIndex`
        An MultiIndex or Index, depending on whether or not **scale** has a structured dtype.

    """
    i = index if index is not None else slice(None)
    array = scale[i]

    name = scale.name.rsplit('/', 1)[1]
    return array_to_index(array, name)


def array_to_index(array: ArrayLike, name: Optional[str] = None) -> pd.Index:
    """See :func:`scale_to_index`."""
    data_ar = np.asanyarray(array)
    dtype = data_ar.dtype

    # Create an Index
    if data_ar.dtype.fields is None:
        if h5py.check_string_dtype(dtype):
            data = data_ar.astype(str)
        else:
            data = data_ar
        return pd.Index(data, name=name)

    # It's a structured array; create a MultiIndex
    fields = []
    field_names = []
    for name, (field_dtype, *_) in dtype.fields.items():
        # It's a bytes-string; decode it
        if h5py.check_string_dtype(field_dtype):
            ar = data_ar[name].astype(str)

        # It's a h5py `vlen` dtype; convert it into a list of tuples
        elif h5py.check_vlen_dtype(field_dtype):
            ar = _vlen_to_tuples(data_ar[name])

        else:
            ar = data_ar[name]

        fields.append(ar)
        field_names.append(name)
    return pd.MultiIndex.from_arrays(fields, names=field_names)


def _vlen_to_tuples(array: np.ndarray) -> np.ndarray:
    """Convert an (object) array consisting of arrays into an (object) array of tuples."""
    cache: Dict[bytes, tuple] = {}
    ret = np.empty_like(array, dtype=object)

    for i, ar in enumerate(array):
        byte = ar.tobytes()
        try:
            tup = cache[byte]
        except KeyError:
            cache[byte] = tup = tuple(ar)
        ret[i] = tup
    return ret


def _set_index(cls: Type[PDBContainer], group: h5py.Group,
               dtype: DtypeLike, length: int, **kwargs: Any) -> h5py.Dataset:
    scale = group.create_dataset('index', shape=(length,), maxshape=(None,), dtype=dtype, **kwargs)
    scale.make_scale('index')

    iterator = (group[k] for k in cls.keys() if k != 'scale')
    for dset in iterator:
        dset.dims[0].label = 'index'
        dset.dims[0].attach_scale(scale)

    group['atoms'].dims[1].label = 'atoms'
    group['bonds'].dims[1].label = 'bonds'
    return scale


def if_exception(func: Callable[[Any, Any], None]) -> Callable[[FT], FT]:
    """A decorator which executes **func** if the decorated instance-/class-method raises an exception."""  # noqa: E501
    def decorator(meth: FT) -> FT:
        @wraps(meth)
        def wrapper(self, obj, *args, **kwargs):
            try:
                return meth(self, obj, *args, **kwargs)
            except Exception as ex:
                func(self, obj)
                raise ex
        return cast(FT, wrapper)
    return decorator<|MERGE_RESOLUTION|>--- conflicted
+++ resolved
@@ -10,6 +10,7 @@
     hdf5_availability
     scale_to_index
     array_to_index
+    if_exception
 
 API
 ---
@@ -19,6 +20,7 @@
 .. autofunction:: hdf5_availability
 .. autofunction:: scale_to_index
 .. autofunction:: array_to_index
+.. autofunction:: if_exception
 
 """
 
@@ -27,13 +29,8 @@
 from types import MappingProxyType
 from functools import wraps
 from typing import (
-<<<<<<< HEAD
-    Collection, Union, Sequence, Tuple, List, Generator, Mapping, Any,
-    Hashable, Optional, Type, Dict, TYPE_CHECKING
-=======
     Collection, Union, Sequence, Tuple, List, Generator, Mapping, Any, cast,
-    Hashable, Optional, Type, TypeVar, Callable, TYPE_CHECKING
->>>>>>> b25f7f3e
+    Hashable, Optional, Type, TypeVar, Callable, Dict, TYPE_CHECKING
 )
 
 import h5py
@@ -57,14 +54,8 @@
     ArrayLike = 'numpy.typing.ArrayLike'
 
 __all__ = [
-<<<<<<< HEAD
-    'df_to_mongo_dict', 'get_nan_row', 'even_index',
-    'update_pdb_shape', 'update_pdb_values', 'append_pdb_values', 'int_to_slice',
-    'hdf5_availability', 'scale_to_index', 'array_to_index'
-=======
     'df_to_mongo_dict', 'get_nan_row', 'even_index', 'int_to_slice', 'hdf5_availability',
-    'if_exception'
->>>>>>> b25f7f3e
+    'scale_to_index', 'array_to_index', 'if_exception'
 ]
 
 FT = TypeVar('FT', bound=Callable[..., Any])
